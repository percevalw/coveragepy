--- conflicted
+++ resolved
@@ -372,8 +372,6 @@
             # Empty string is pretty useless
             return nope(disp, "empty string isn't a filename")
 
-        modulename = self._name_for_module(frame.f_globals, filename)
-
         if filename.startswith('memory:'):
             return nope(disp, "memory isn't traceable")
 
@@ -410,7 +408,6 @@
             if disp.trace:
                 if file_tracer:
                     disp.file_tracer = file_tracer
-<<<<<<< HEAD
                 if not disp.has_dynamic_filename:
                     if disp.source_filename is None:
                         raise CoverageException(
@@ -418,34 +415,25 @@
                             (plugin, disp.original_filename)
                         )
                     if disp.check_filters:
-                        reason = self._check_include_omit_etc(disp.source_filename)
+                        reason = self._check_include_omit_etc(
+                                    disp.source_filename, frame,
+                                    )
                         if reason:
                             nope(disp, reason)
-=======
-                if disp.source_filename is None:
-                    raise CoverageException(
-                        "Plugin %r didn't set source_filename for %r" %
-                        (plugin, disp.original_filename)
-                    )
-                if disp.check_filters:
-                    reason = self._check_include_omit_etc(
-                            disp.source_filename, modulename,
-                    )
-                    if reason:
-                        nope(disp, reason)
->>>>>>> b3ccb752
 
                 return disp
 
         return nope(disp, "no plugin found")  # TODO: a test that causes this.
 
-    def _check_include_omit_etc(self, filename, modulename):
+    def _check_include_omit_etc(self, filename, frame):
         """Check a filename against the include, omit, etc, rules.
 
         Returns a string or None.  String means, don't trace, and is the reason
         why.  None means no reason found to not trace.
 
         """
+        modulename = self._name_for_module(frame.f_globals, filename)
+
         # If the user specified source or include, then that's authoritative
         # about the outer bound of what to measure and we don't have to apply
         # any canned exclusions. If they didn't, then we have to exclude the
@@ -490,13 +478,13 @@
             self.debug.write(disp.debug_message())
         return disp
 
-    def _tracing_check_include_omit_etc(self, filename):
-        """Check a filename against the include, omit, etc, rules, and say so.
+    def _tracing_check_include_omit_etc(self, filename, frame):
+        """Check a filename against the include/omit/etc, rules, verbosely.
 
         Returns a boolean: True if the file should be traced, False if not.
 
         """
-        reason = self._check_include_omit_etc(filename)
+        reason = self._check_include_omit_etc(filename, frame)
         if self.debug.should('trace'):
             if not reason:
                 msg = "Tracing %r" % (filename,)
