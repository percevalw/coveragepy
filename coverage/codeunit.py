--- conflicted
+++ resolved
@@ -50,20 +50,7 @@
         code_units = filtered
 
     if omit_prefixes:
-<<<<<<< HEAD
-        assert not isinstance(omit_prefixes, string_class) # common mistake
-        prefixes = [file_locator.abs_file(p) for p in omit_prefixes]
-        filtered = []
-        for cu in code_units:
-            for prefix in prefixes:
-                if cu.filename.startswith(prefix):
-                    break
-            else:
-                filtered.append(cu)
-        code_units = filtered
-=======
         code_units = omit_filter(omit_prefixes, code_units)
->>>>>>> 7ccdc87d
 
     return code_units
 
